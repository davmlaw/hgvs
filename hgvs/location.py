# -*- coding: utf-8 -*-
"""Provides classes for dealing with the locations of HGVS variants

This module provides for Representing the location of variants in HGVS nomenclature, including:

  * integers and integer intervals (e.g., NC_012345.6:g.3403243_3403248A>C)
  * CDS positions and intervals (e.g., NM_01234.5:c.56+12_56+14delAC)
  * CDS stop coordinates (e.g., NM_01234.5:c.*13A>C)  

Classes:

  * :class:`SimplePosition` -- a simple integer
  * :class:`BaseOffsetPosition` -- a position with datum, base, and offset for c. and r. coordinates
  * :class:`AAPosition` -- an amino acid position (with AA)
  * :class:`Interval` -- an interval of Positions
"""

from __future__ import absolute_import, division, print_function, unicode_literals

import recordtype

from bioutils.sequences import aa1_to_aa3

from hgvs.exceptions import HGVSError, HGVSUnsupportedOperationError


SEQ_START = 0
CDS_START = 1
CDS_END = 2


class SimplePosition(recordtype.recordtype("SimplePosition", field_names=[("base", None), ("uncertain", False)])):
    def __str__(self):
        self.validate()
        s = "?" if self.base is None else str(self.base)
        return "(" + s + ")" if self.uncertain else s

    @property
    def is_uncertain(self):
        """return True if the position is marked uncertain or undefined"""
        return self.uncertain or self.base in None

    def _set_uncertain(self):
        "mark this location as uncertain and return reference to self; this is called during parsing (see hgvs.ometa)"
        self.uncertain = True
        return self

    def validate(self):
        "raise AssertionError if instance variables are invalid; otherwise return True"
        assert self.base is None or self.base >= 1, self.__class__.__name__ + ": base must be >= 1"
        return True

    def __sub__(lhs, rhs):
        assert type(lhs) == type(rhs), "Cannot substract coordinates of different representations"
        return lhs.base - rhs.base


class BaseOffsetPosition(
        recordtype.recordtype("BaseOffsetPosition",
                              field_names=[("base", None), ("offset", 0), ("datum", SEQ_START), ("uncertain", False)])):
    """
    Class for dealing with CDS coordinates in transcript variants.

    This class models CDS positions using a `base` coordinate, which is
    measured relative to a specified `datum` (CDS_START or CDS_END), and
    an `offset`, which is 0 for exonic positions and non-zero for intronic
    positions.  **Positions and offsets are 1-based**, with no 0, per the HGVS
    recommendations.  (If you"re using this with UTA, be aware that UTA
    uses interbase coordinates.)

    +----------+------------+-------+---------+------------------------------------------+
    | hgvs     | datum      | base  | offset  | meaning                                  |
    +==========+============+=======+=========+==========================================+
    | r.55     | SEQ_START  |   55  |      0  | RNA position 55                          |
    +----------+------------+-------+---------+------------------------------------------+
    | c.55     | CDS_START  |   55  |      0  | CDS position 55                          |
    +----------+------------+-------+---------+------------------------------------------+
    | c.55     | CDS_START  |   55  |      0  | CDS position 55                          |
    +----------+------------+-------+---------+------------------------------------------+
    | c.55+1   | CDS_START  |   55  |      1  | intronic variant +1 from boundary        |
    +----------+------------+-------+---------+------------------------------------------+
    | c.-55    | CDS_START  |  -55  |      0  | 5' UTR variant, 55 nt upstream of ATG    |
    +----------+------------+-------+---------+------------------------------------------+
    | c.1      | CDS_START  |    1  |      0  | start codon                              |
    +----------+------------+-------+---------+------------------------------------------+
    | c.1234   | CDS_START  | 1234  |      0  | stop codon (assuming CDS length is 1233) |
    +----------+------------+-------+---------+------------------------------------------+
    | c.*1     | CDS_END    |    0  |      1  | STOP + 1                                 |
    +----------+------------+-------+---------+------------------------------------------+
    | c.*55    | CDS_END    |    0  |     55  | 3' UTR variant, 55 nt after STOP         |
    +----------+------------+-------+---------+------------------------------------------+
    """

    def validate(self):
        "raise AssertionError if instance variables are invalid; otherwise return True"
        assert self.base is None or self.base != 0, "BaseOffsetPosition base may not be 0"
        assert (self.base is None or self.datum == CDS_START or self.base >= 1), \
            "BaseOffsetPosition base must be >=1 for datum = SEQ_START or CDS_END"
        return True

    def __str__(self):
        self.validate()
        base_str = ("?" if self.base is None else "*" + str(self.base) if self.datum == CDS_END else str(self.base))
        offset_str = ("+?" if self.offset is None else "" if self.offset == 0 else "%+d" % self.offset)
        pos = base_str + offset_str
        return "(" + pos + ")" if self.uncertain else pos

    def _set_uncertain(self):
        "mark this location as uncertain and return reference to self; this is called during parsing (see hgvs.ometa)"
        self.uncertain = True
        return self

    @property
    def is_uncertain(self):
        """return True if the position is marked uncertain or undefined"""
        return self.uncertain or self.base is None or self.offset is None

    def __sub__(lhs, rhs):
        assert type(lhs) == type(rhs), "Cannot substract coordinates of different representations"
        if lhs.datum != rhs.datum:
            raise HGVSUnsupportedOperationError("Interval length measured from different datums is ill-defined")
        if lhs.offset != 0 or rhs.offset != 0:
            raise HGVSUnsupportedOperationError("Interval length with intronic offsets is ill-defined")
        if lhs.base == rhs.base:
            return lhs.offset - rhs.offset
        straddles_zero = 1 if (lhs.base > 0 and rhs.base < 0) else 0
        return lhs.base - rhs.base - straddles_zero


class AAPosition(recordtype.recordtype("AAPosition", field_names=[("base", None), ("aa", None), ("uncertain", False)])):
    def validate(self):
        "raise AssertionError if instance variables are invalid; otherwise return True"
        assert self.base is None or self.base >= 1, "AAPosition location must be >=1"
        assert len(self.aa) == 1, "More than 1 AA associated with position"
        return True

    def __str__(self):
        self.validate()
        pos = "?" if self.base is None else str(self.base)
        aa = "?" if self.aa is None else aa1_to_aa3(self.aa)
        s = aa + pos
        return "(" + s + ")" if self.uncertain else s

    @property
    def pos(self):
        """return base, for backward compatibility"""
        return self.base

    def _set_uncertain(self):
        "mark this location as uncertain and return reference to self; this is called during parsing (see hgvs.ometa)"
        self.uncertain = True
        return self

    @property
    def is_uncertain(self):
        """return True if the position is marked uncertain or undefined"""
        return self.uncertain or self.base is None or self.aa is None

    def __sub__(lhs, rhs):
        assert type(lhs) == type(rhs), "Cannot substract coordinates of different representations"
        return lhs.base - rhs.base


class Interval(recordtype.recordtype("Interval", field_names=["start", ("end", None), ("uncertain", False)])):
    def validate(self):
        "raise AssertionError if instance variables are invalid; otherwise return True"
        return True

    def __str__(self):
        self.validate()
        if self.end is None or self.start == self.end:
            return str(self.start)
        iv = str(self.start) + "_" + str(self.end)
        return "(" + iv + ")" if self.uncertain else iv

    def _set_uncertain(self):
        "mark this interval as uncertain and return reference to self; this is called during parsing (see hgvs.ometa)"
        self.uncertain = True
        return self

    def _length(self):
        return 1 if self.end is None else self.end - self.start + 1

    @property
    def is_uncertain(self):
        """return True if the position is marked uncertain or undefined"""
        return self.uncertain or self.start.is_uncertain or self.end.is_uncertain

<<<<<<< HEAD
# <LICENSE>
# Copyright 2013-2015 HGVS Contributors (https://bitbucket.org/biocommons/hgvs)
# 
# Licensed under the Apache License, Version 2.0 (the "License");
# you may not use this file except in compliance with the License.
# You may obtain a copy of the License at
# 
#     http://www.apache.org/licenses/LICENSE-2.0
# 
# Unless required by applicable law or agreed to in writing, software
# distributed under the License is distributed on an "AS IS" BASIS,
# WITHOUT WARRANTIES OR CONDITIONS OF ANY KIND, either express or implied.
# See the License for the specific language governing permissions and
# limitations under the License.
# </LICENSE>
=======

## <LICENSE>
## Copyright 2014 HGVS Contributors (https://bitbucket.org/biocommons/hgvs)
## 
## Licensed under the Apache License, Version 2.0 (the "License");
## you may not use this file except in compliance with the License.
## You may obtain a copy of the License at
## 
##     http://www.apache.org/licenses/LICENSE-2.0
## 
## Unless required by applicable law or agreed to in writing, software
## distributed under the License is distributed on an "AS IS" BASIS,
## WITHOUT WARRANTIES OR CONDITIONS OF ANY KIND, either express or implied.
## See the License for the specific language governing permissions and
## limitations under the License.
## </LICENSE>
>>>>>>> 192df8a0
<|MERGE_RESOLUTION|>--- conflicted
+++ resolved
@@ -55,9 +55,9 @@
         return lhs.base - rhs.base
 
 
-class BaseOffsetPosition(
-        recordtype.recordtype("BaseOffsetPosition",
-                              field_names=[("base", None), ("offset", 0), ("datum", SEQ_START), ("uncertain", False)])):
+class BaseOffsetPosition(recordtype.recordtype(
+    'BaseOffsetPosition',
+    field_names=[('base', None), ('offset', 0), ('datum', SEQ_START), ('uncertain', False)])):
     """
     Class for dealing with CDS coordinates in transcript variants.
 
@@ -186,7 +186,7 @@
         """return True if the position is marked uncertain or undefined"""
         return self.uncertain or self.start.is_uncertain or self.end.is_uncertain
 
-<<<<<<< HEAD
+
 # <LICENSE>
 # Copyright 2013-2015 HGVS Contributors (https://bitbucket.org/biocommons/hgvs)
 # 
@@ -201,22 +201,4 @@
 # WITHOUT WARRANTIES OR CONDITIONS OF ANY KIND, either express or implied.
 # See the License for the specific language governing permissions and
 # limitations under the License.
-# </LICENSE>
-=======
-
-## <LICENSE>
-## Copyright 2014 HGVS Contributors (https://bitbucket.org/biocommons/hgvs)
-## 
-## Licensed under the Apache License, Version 2.0 (the "License");
-## you may not use this file except in compliance with the License.
-## You may obtain a copy of the License at
-## 
-##     http://www.apache.org/licenses/LICENSE-2.0
-## 
-## Unless required by applicable law or agreed to in writing, software
-## distributed under the License is distributed on an "AS IS" BASIS,
-## WITHOUT WARRANTIES OR CONDITIONS OF ANY KIND, either express or implied.
-## See the License for the specific language governing permissions and
-## limitations under the License.
-## </LICENSE>
->>>>>>> 192df8a0
+# </LICENSE>